--- conflicted
+++ resolved
@@ -25,6 +25,7 @@
 
 # STANDARD LIBRARIES
 import os
+import signal
 import subprocess
 
 #
@@ -57,7 +58,6 @@
         if superuser:
             cmd.insert(0, 'doas')
 
-<<<<<<< HEAD
         try:
             with subprocess.Popen(cmd, stdout=subprocess.PIPE, bufsize=1, universal_newlines=True) as cmd:
                 for line in cmd.stdout:
@@ -65,9 +65,4 @@
         except KeyboardInterrupt:
             cmd.send_signal(signal.SIGINT)
     
-        return cmd.returncode
-=======
-        output = subprocess.run(cmd, capture_output=True)
-    
-        return output.returncode
->>>>>>> a92b646d
+        return cmd.returncode